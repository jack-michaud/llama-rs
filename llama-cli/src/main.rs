--- conflicted
+++ resolved
@@ -1,14 +1,10 @@
 use std::{convert::Infallible, io::Write};
 
 use cli_args::CLI_ARGS;
-<<<<<<< HEAD
 use llama_rs::{InferenceError, InferenceParameters, InferenceSession, InferenceSnapshot};
 use rand::thread_rng;
 use rustyline::error::ReadlineError;
-=======
-use llama_rs::{InferenceParameters, InferenceSnapshot};
 use rand::SeedableRng;
->>>>>>> 4a207f06
 
 mod cli_args;
 
@@ -153,16 +149,12 @@
 
     log::info!("Model fully loaded!");
 
-<<<<<<< HEAD
-    let mut rng = thread_rng();
-=======
     let mut rng = if let Some(seed) = CLI_ARGS.seed {
         rand::rngs::StdRng::seed_from_u64(seed)
     } else {
         rand::rngs::StdRng::from_entropy()
     };
 
->>>>>>> 4a207f06
     let mut session = if let Some(restore_path) = &args.restore_prompt {
         let snapshot = InferenceSnapshot::load_from_disk(restore_path);
         match snapshot.and_then(|snapshot| model.session_from_snapshot(snapshot)) {
